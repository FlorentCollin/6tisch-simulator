#!/usr/bin/python
'''
\author Thomas Watteyne <watteyne@eecs.berkeley.edu>    
\author Xavier Vilajosana <xvilajosana@eecs.berkeley.edu>
\author Kazushi Muraoka <k-muraoka@eecs.berkeley.edu>
\author Nicola Accettura <nicola.accettura@eecs.berkeley.edu>
'''

#============================ logging =========================================

import logging
class NullHandler(logging.Handler):
    def emit(self, record):
        pass
log = logging.getLogger('SimEngine')
log.setLevel(logging.ERROR)
log.addHandler(NullHandler())

#============================ imports =========================================

import time
import threading
import random

import Propagation
import Topology
import Mote
import SimSettings

#============================ defines =========================================

#============================ body ============================================

class SimEngine(threading.Thread):
    
<<<<<<< HEAD
    OUTPUT_FILE = "output.dat"
    INIT_FILE = False
    count = 0  
=======
    OUTPUT_FILE    = "output.dat"
    INIT_FILE      = False
    
>>>>>>> 5388ad54
    #======================== singleton pattern ===============================
    
    _instance      = None
    _init          = False
    
    def __new__(cls, *args, **kwargs):
        if not cls._instance:
            cls._instance = super(SimEngine,cls).__new__(cls, *args, **kwargs)
        return cls._instance
    
    def __init__(self,runNum=None):
        
        # don't re-initialize an instance (needed because singleton)
        if self._init:
            return
        self._init = True
        
        # store params
        self.runNum                         = runNum
        
<<<<<<< HEAD
        # variables
        self.settings          = SimSettings.SimSettings()
        self.dataLock        = threading.RLock()
        
        self.scheduledCells = set()
        self.collisionCells = set()
        self.inactivatedCells = set()

        self.numAccumScheduledCells = 0        
        self.numAccumScheduledCollisions = 0
=======
        # local variables
        self.dataLock                       = threading.RLock()
        self.scheduledCells                 = set()
        self.collisionCells                 = set()
        self.inactivatedCells               = set()
        self.numAccumScheduledCells         = 0
        self.numAccumScheduledCollisions    = 0
>>>>>>> 5388ad54
        
        # initialize propagation at start of each run 
        Propagation.Propagation._instance   = None
        Propagation.Propagation._init       = False
        self.propagation     = Propagation.Propagation()
        
        self.asn             = 0
        self.events          = []
        self.simDelay        = 0
        self.motes=[Mote.Mote(id) for id in range(self.settings.numMotes)]

        # initialize topology at start of each run         
        self.topology        = Topology.Topology(self.motes)
        
        #use the topology component to create the network
        #update other topology configurations e.g tree, full mesh, etc.. so topology can build different nets   
        self.topology.createTopology(self.topology.CONNECTED)
        
        self.goOn            = True
        
        # boot all the motes
        for i in range(len(self.motes)):
            self.motes[i].boot()
        
        # initialize parent class
        threading.Thread.__init__(self)
        self.name            = 'SimEngine'
        
        # start thread
        self.start()
    
    #======================== thread ==========================================
    
    def run(self):
        ''' event driven simulator, this thread manages the events '''
        # log
        log.info("thread {0} starting".format(self.name))
        
        f = open(self.OUTPUT_FILE,'a')
        self.fileInit(f)
        
        startTime = time.time()
        
        while self.goOn:
            
            with self.dataLock: 
                
                if not self.events:
                    log.info("end of simulation at ASN={0}".format(self.asn))
                    break
                
                # make sure we are in the future
                assert self.events[0][0] >= self.asn

                # call callbacks at this ASN other than monitoring
                i = 0
                while True:
                    if self.events[i][0] != self.asn:
                        break
                    # last element in tuple of uniqueTag is 'monitoring'/'sendData'/'DIO'/activeCell'
                    if self.events[i][2][-1] != 'monitoring':
                        (_,cb,_) = self.events.pop(i)
                        cb()
                    else:
                        i += 1
                    
                # count scheduled cells and schedule collisions after 'activeCell' called
                self.countSchedule()
                                
                # tell the propagation engine to propagate
                self.propagation.propagate()

                # call remained callbacks (i.e. monitoring) 
                while True:                    
                    if self.events[0][0]!=self.asn:
                        break
                    (_,cb,_) = self.events.pop(0)
                    cb()
                                    
                # wait a bit
                time.sleep(self.simDelay)

<<<<<<< HEAD
                cycle = int(self.asn/self.settings.timeslots)
                if self.asn % self.settings.timeslots == self.settings.timeslots -1: # end of each cycle
=======
                cycle = int(self.asn/s().slotframeLength)
                if self.asn % s().slotframeLength == s().slotframeLength -1: # end of each cycle
>>>>>>> 5388ad54
                    if cycle == 0:
                        f.write('# run\tcycle\tsched.\tno SC\tno pkt\tpkt\tsuccess\tSC\tno pkt\tpkt\tsuccess\tgen pkt\treach\tqueue\tOVF\te2e PDR\tlatency\n\n')
                    print('Run num: {0} cycle: {1}'.format(self.runNum, cycle))
                    
                    numGeneratedPkts  = self.countGeneratedPackets()
                    numPacketsInQueue = self.countPacketsInQueue()
                    numOverflow = self.countQueueFull()
                    numPacketsReached = self.motes[0].getStats()['dataRecieved']
                    if numGeneratedPkts-numPacketsInQueue > 0:
                        e2ePDR = float(numPacketsReached)/float(numGeneratedPkts-numPacketsInQueue)
                    else:
                        e2ePDR = 0.0
                    if numPacketsReached > 0:
                        avgLatency = float(self.motes[0].accumLatency)/float(numPacketsReached)
                    else:
                        avgLatency = 0.0
                    f.write(
                        '{0}\t{1}\t{2}\t{3}\t{4}\t{5}\t{6}\t{7}\t{8}\t{9}\t{10}\t{11}\t{12}\t{13}\t{14}\t{15}\t{16}\n'.format(
                            self.runNum, #0
                            cycle, #1
                            self.numAccumScheduledCells, #2
                            self.numAccumScheduledCells - self.numAccumScheduledCollisions, #3
                            self.propagation.numAccumNoPktAtNSC, #4
                            self.propagation.numAccumPktAtNSC, #5
                            self.propagation.numAccumSuccessAtNSC, #6
                            self.numAccumScheduledCollisions, #7                                                               
                            self.propagation.numAccumNoPktAtSC, #8
                            self.propagation.numAccumPktAtSC, #9
                            self.propagation.numAccumSuccessAtSC, #10
                            numGeneratedPkts, #11
                            numPacketsReached,#12
                            numPacketsInQueue,#13
                            numOverflow,#14
                            round(e2ePDR,3), #15
                            round(avgLatency,2), #16 
                        )
                    )
                    self.propagation.initStats() 
                
                # Terminate condition
<<<<<<< HEAD
                if cycle == self.settings.cycleEnd:
=======
                if cycle == s().numCyclesPerRun:
>>>>>>> 5388ad54
                    f.write('\n')
                    f.close()
                    self.goOn=False
                
                # update the current ASN
                self.asn += 1
        # log
        log.info("thread {0} ends".format(self.name))
    
    #======================== public ==========================================
    
    def removeEvent(self,uniqueTag,exceptCurrentASN=False):
        i = 0
        with self.dataLock:
            while i<len(self.events):
                (a,c,t) = self.events[i]
                if not exceptCurrentASN:
                    if t==uniqueTag:
                        del self.events[i]
                    else: #the list reduces its size when an element is deleted.
                         i += 1
                else: # events at current asn are not removed 
                    if t==uniqueTag and a > self.asn:
                        del self.events[i]
                    else: #the list reduces its size when an element is deleted.
                         i += 1
                            
                
    def scheduleIn(self,delay,cb,uniqueTag=None):
        ''' used to generate events. Puts an event to the queue '''    
        with self.dataLock:
            asn = int(self.asn+(float(delay)/float(self.settings.slotDuration)))
            
            self.scheduleAtAsn(asn,cb,uniqueTag)
    
    def scheduleAtAsn(self,asn,cb,uniqueTag=None):
        ''' schedule an event at specific ASN '''
        
        with self.dataLock:
            
            # make sure we are scheduling in the future
            assert asn>self.asn
            
            # remove all events with same uniqueTag
            if uniqueTag:
                i = 0
                while i<len(self.events):
                    (a,c,t) = self.events[i]
                    # remove the future event but do not remove events at the current asn  
                    if (t==uniqueTag) and (a > self.asn):
                        del self.events[i]
                    else:
                        i += 1
            
            # find correct index in schedule
            i = 0
            found = False
            while found==False:
                if (i>=len(self.events) or self.events[i][0]>asn):
                    found = True
                else:
                    i += 1
            
            # add to schedule
            self.events.insert(i,(asn,cb,uniqueTag))
    
    def getAsn(self):
        with self.dataLock:
            return self.asn
    
    def setDelay(self,simDelay):
        with self.dataLock:
            self.simDelay = simDelay
    
    def getDelay(self):
        with self.dataLock:
            return self.simDelay
    
    def close(self):
        self.goOn = False
    
    def countSchedule(self):
        # count scheduled cells and schedule collision at each asn
        
        with self.dataLock:
            
            # initialize at start of each cycle
<<<<<<< HEAD
            currentTs = self.asn % self.settings.timeslots
=======
            currentTs = self.asn % s().slotframeLength
>>>>>>> 5388ad54
            if currentTs == 0: 
                self.numAccumScheduledCells = 0
                self.numAccumScheduledCollisions = 0

            self.scheduledCells.clear()
            self.collisionCells.clear()
            self.inactivatedCells.clear() # store cells recently added by monitoring function but not activated yet 
            for mote in self.motes:                
                for (ts,ch,_) in mote.getTxCells():
                    if ts == currentTs:
                                                
                        activated = False
                        # check whether this cell is already activated
                        for tx in self.propagation.transmissions:
                            if tx['smac'] == mote:
                                activated = True
                                break
                        for no in self.propagation.notransmissions:
                            if no['smac'] == mote:
                                activated = True
                                break
                        
                        if not activated:
                            self.inactivatedCells.add((ts,ch))
                        elif (ts,ch) not in self.scheduledCells:
                            self.scheduledCells.add((ts,ch))
                        else:
                            self.collisionCells.add((ts,ch))

            self.numAccumScheduledCells += len(self.scheduledCells)
            self.numAccumScheduledCollisions += len(self.collisionCells)
                
    def countPacketsInQueue(self):
        # count the number of packets in queues of all motes at current asn
        
        with self.dataLock:
            numPkt = 0
            for mote in self.motes:
                numPkt += len(mote.txQueue)
            return numPkt
    
    def countGeneratedPackets(self):
        # count the number of generated packets of all motes
        
        with self.dataLock:
            numPkt = 0
            for mote in self.motes:
                stats = mote.getStats()
                numPkt += stats['dataGenerated']
            return numPkt

    def countQueueFull(self):
        # count the number of generated packets of all motes
        
        with self.dataLock:
            numPkt = 0
            for mote in self.motes:
                stats = mote.getStats()
                numPkt += stats['dataQueueFull']
            return numPkt
   
    def fileInit(self, file):
        if self.INIT_FILE == False:
            self.INIT_FILE = True
<<<<<<< HEAD
            file.write('# slotDuration = {0}\n'.format(self.settings.slotDuration))        
            file.write('# numMotes = {0}\n'.format(self.settings.numMotes))        
            file.write('# degree = {0}\n'.format(self.settings.degree))        
            file.write('# channels = {0}\n'.format(self.settings.channels))        
            file.write('# timeslots = {0}\n'.format(self.settings.timeslots))        
            file.write('# traffic = {0}\n'.format(self.settings.traffic))
            file.write('# side = {0}\n'.format(self.settings.side))
            file.write('# SC = Schedule Collision, PC = Packet Collision, OVF = overflow\n')        
            
        
=======
            file.write('# slotDuration = {0}\n'.format(s().slotDuration))
            file.write('# numMotes = {0}\n'.format(s().numMotes))
            file.write('# numChans = {0}\n'.format(s().numChans))
            file.write('# slotframeLength = {0}\n'.format(s().slotframeLength))
            file.write('# pkPeriod = {0}\n'.format(s().pkPeriod))
            file.write('# squareSide = {0}\n'.format(s().squareSide))
            file.write('# SC = Schedule Collision, PC = Packet Collision, OVF = overflow\n')
    
>>>>>>> 5388ad54
    #======================== private =========================================<|MERGE_RESOLUTION|>--- conflicted
+++ resolved
@@ -33,15 +33,9 @@
 
 class SimEngine(threading.Thread):
     
-<<<<<<< HEAD
-    OUTPUT_FILE = "output.dat"
-    INIT_FILE = False
-    count = 0  
-=======
     OUTPUT_FILE    = "output.dat"
     INIT_FILE      = False
     
->>>>>>> 5388ad54
     #======================== singleton pattern ===============================
     
     _instance      = None
@@ -62,26 +56,14 @@
         # store params
         self.runNum                         = runNum
         
-<<<<<<< HEAD
-        # variables
-        self.settings          = SimSettings.SimSettings()
-        self.dataLock        = threading.RLock()
-        
-        self.scheduledCells = set()
-        self.collisionCells = set()
-        self.inactivatedCells = set()
-
-        self.numAccumScheduledCells = 0        
-        self.numAccumScheduledCollisions = 0
-=======
         # local variables
+        self.settings                       = SimSettings.SimSettings()
         self.dataLock                       = threading.RLock()
         self.scheduledCells                 = set()
         self.collisionCells                 = set()
         self.inactivatedCells               = set()
         self.numAccumScheduledCells         = 0
         self.numAccumScheduledCollisions    = 0
->>>>>>> 5388ad54
         
         # initialize propagation at start of each run 
         Propagation.Propagation._instance   = None
@@ -164,13 +146,8 @@
                 # wait a bit
                 time.sleep(self.simDelay)
 
-<<<<<<< HEAD
-                cycle = int(self.asn/self.settings.timeslots)
-                if self.asn % self.settings.timeslots == self.settings.timeslots -1: # end of each cycle
-=======
-                cycle = int(self.asn/s().slotframeLength)
-                if self.asn % s().slotframeLength == s().slotframeLength -1: # end of each cycle
->>>>>>> 5388ad54
+                cycle = int(self.asn/self.settings.slotframeLength)
+                if self.asn % self.settings.slotframeLength == self.settings.slotframeLength -1: # end of each cycle
                     if cycle == 0:
                         f.write('# run\tcycle\tsched.\tno SC\tno pkt\tpkt\tsuccess\tSC\tno pkt\tpkt\tsuccess\tgen pkt\treach\tqueue\tOVF\te2e PDR\tlatency\n\n')
                     print('Run num: {0} cycle: {1}'.format(self.runNum, cycle))
@@ -211,11 +188,7 @@
                     self.propagation.initStats() 
                 
                 # Terminate condition
-<<<<<<< HEAD
-                if cycle == self.settings.cycleEnd:
-=======
-                if cycle == s().numCyclesPerRun:
->>>>>>> 5388ad54
+                if cycle == self.settings.numCyclesPerRun:
                     f.write('\n')
                     f.close()
                     self.goOn=False
@@ -303,11 +276,7 @@
         with self.dataLock:
             
             # initialize at start of each cycle
-<<<<<<< HEAD
-            currentTs = self.asn % self.settings.timeslots
-=======
-            currentTs = self.asn % s().slotframeLength
->>>>>>> 5388ad54
+            currentTs = self.asn % self.settings.slotframeLength
             if currentTs == 0: 
                 self.numAccumScheduledCells = 0
                 self.numAccumScheduledCollisions = 0
@@ -372,25 +341,13 @@
     def fileInit(self, file):
         if self.INIT_FILE == False:
             self.INIT_FILE = True
-<<<<<<< HEAD
             file.write('# slotDuration = {0}\n'.format(self.settings.slotDuration))        
-            file.write('# numMotes = {0}\n'.format(self.settings.numMotes))        
-            file.write('# degree = {0}\n'.format(self.settings.degree))        
-            file.write('# channels = {0}\n'.format(self.settings.channels))        
-            file.write('# timeslots = {0}\n'.format(self.settings.timeslots))        
-            file.write('# traffic = {0}\n'.format(self.settings.traffic))
-            file.write('# side = {0}\n'.format(self.settings.side))
+            file.write('# numMotes = {0}\n'.format(self.settings.numMotes))
+            file.write('# numChans = {0}\n'.format(self.settings.numChans))        
+            file.write('# slotframeLength = {0}\n'.format(self.settings.slotframeLength))        
+            file.write('# pkPeriod = {0}\n'.format(self.settings.pkPeriod))
+            file.write('# squareSide = {0}\n'.format(self.settings.squareSide))
             file.write('# SC = Schedule Collision, PC = Packet Collision, OVF = overflow\n')        
             
         
-=======
-            file.write('# slotDuration = {0}\n'.format(s().slotDuration))
-            file.write('# numMotes = {0}\n'.format(s().numMotes))
-            file.write('# numChans = {0}\n'.format(s().numChans))
-            file.write('# slotframeLength = {0}\n'.format(s().slotframeLength))
-            file.write('# pkPeriod = {0}\n'.format(s().pkPeriod))
-            file.write('# squareSide = {0}\n'.format(s().squareSide))
-            file.write('# SC = Schedule Collision, PC = Packet Collision, OVF = overflow\n')
-    
->>>>>>> 5388ad54
     #======================== private =========================================