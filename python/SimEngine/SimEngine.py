--- conflicted
+++ resolved
@@ -25,11 +25,7 @@
 import Propagation
 import Topology
 import Mote
-<<<<<<< HEAD
 import SimSettings
-=======
-from   SimSettings import SimSettings as s
->>>>>>> 97140ea3
 
 #============================ defines =========================================
 
@@ -74,36 +70,18 @@
         Propagation.Propagation._init       = False
         self.propagation                    = Propagation.Propagation()
         
-<<<<<<< HEAD
-        self.asn             = 0
-        self.events          = []
-        self.simDelay        = 0
-        self.motes=[Mote.Mote(id) for id in range(self.settings.numMotes)]
-
-        # initialize topology at start of each run         
-        self.topology        = Topology.Topology(self.motes)
-        
-        #use the topology component to create the network
-        #update other topology configurations e.g tree, full mesh, etc.. so topology can build different nets   
-        self.topology.createTopology(self.topology.CONNECTED)
-        
-        self.goOn            = True
-=======
         self.asn                            = 0
         self.events                         = []
-        self.motes                          = []
+        self.motes                          = [Mote.Mote(id) for id in range(self.settings.numMotes)]
 
         # initialize topology at start of each run
-        Topology.Topology._instance         = None
-        Topology.Topology._init             = False
-        self.topology                       = Topology.Topology()
-        
-        self.goOn                           = True
+        self.topology        = Topology.Topology(self.motes)
         
         # use the topology component to create the network
         # update other topology configurations e.g tree, full mesh, etc.. so topology can build different nets   
-        self.motes = self.topology.createTopology(self.topology.CONNECTED)
->>>>>>> 97140ea3
+        self.topology.createTopology(self.topology.CONNECTED)
+        
+        self.goOn            = True
         
         # boot all motes
         for i in range(len(self.motes)):
@@ -162,20 +140,9 @@
                         break
                     (_,cb,_) = self.events.pop(0)
                     cb()
-<<<<<<< HEAD
-                                    
-                # wait a bit
-                time.sleep(self.simDelay)
-
+                
                 cycle = int(self.asn/self.settings.slotframeLength)
-                if self.asn % self.settings.slotframeLength == self.settings.slotframeLength -1: # end of each cycle
-                    if cycle == 0:
-                        f.write('# run\tcycle\tsched.\tno SC\tno pkt\tpkt\tsuccess\tSC\tno pkt\tpkt\tsuccess\tgen pkt\treach\tqueue\tOVF\te2e PDR\tlatency\n\n')
-=======
-                
-                cycle = int(self.asn/s().slotframeLength)
-                if self.asn%s().slotframeLength==s().slotframeLength-1: # end of each cycle
->>>>>>> 97140ea3
+                if self.asn%self.settings.slotframeLength==self.settings.slotframeLength-1: # end of each cycle
                     print('Run num: {0} cycle: {1}'.format(self.runNum, cycle))
                     
                     numGeneratedPkts   = self._countGeneratedPackets()
@@ -214,14 +181,8 @@
                     self.propagation.initStats() 
                 
                 # Terminate condition
-<<<<<<< HEAD
                 if cycle == self.settings.numCyclesPerRun:
-                    f.write('\n')
-                    f.close()
-=======
-                if cycle==s().numCyclesPerRun:
                     self._fileClose()
->>>>>>> 97140ea3
                     self.goOn=False
                 
                 # update the current ASN
@@ -312,7 +273,7 @@
                 'pkPeriod',
                 'squareSide',
             ]:
-            output += ['# {0} = {1}\n'.format(param,getattr(s(),param))]
+            output += ['# {0} = {1}\n'.format(param,getattr(self.settings,param))]
         output    +=['# run\tcycle\tsched.\tno SC\tno pkt\tpkt\tsuccess\tSC\tno pkt\tpkt\tsuccess\tgen pkt\treach\tqueue\tOVF\te2e PDR\tlatency\n\n']
         output     = '\n'.join(output)
         
@@ -394,21 +355,5 @@
                 stats = mote.getStats()
                 numPkt += stats['dataQueueFull']
             return numPkt
-<<<<<<< HEAD
-   
-    def fileInit(self, file):
-        if self.INIT_FILE == False:
-            self.INIT_FILE = True
-            file.write('# slotDuration = {0}\n'.format(self.settings.slotDuration))        
-            file.write('# numMotes = {0}\n'.format(self.settings.numMotes))
-            file.write('# numChans = {0}\n'.format(self.settings.numChans))        
-            file.write('# slotframeLength = {0}\n'.format(self.settings.slotframeLength))        
-            file.write('# pkPeriod = {0}\n'.format(self.settings.pkPeriod))
-            file.write('# squareSide = {0}\n'.format(self.settings.squareSide))
-            file.write('# SC = Schedule Collision, PC = Packet Collision, OVF = overflow\n')        
-            
-        
-=======
-    
->>>>>>> 97140ea3
+    
     #======================== private =========================================