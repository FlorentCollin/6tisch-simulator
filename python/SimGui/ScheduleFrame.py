#!/usr/bin/python


'''
 @authors:
       Thomas Watteyne    <watteyne@eecs.berkeley.edu>    
'''

import logging
class NullHandler(logging.Handler):
    def emit(self, record):
        pass
log = logging.getLogger('ScheduleFrame')
log.setLevel(logging.ERROR)
log.addHandler(NullHandler())

import Tkinter

from SimEngine             import SimEngine

class ScheduleFrame(Tkinter.Frame):
    
    UPDATE_PERIOD      = 1000
    HEIGHT             = 200
    WIDTH              = 1014
    
    COLOR_OK           = "blue"
    COLOR_ERROR        = "red"
    
    COLOR_TX           = "green"
    COLOR_RX           = "magenta"
    
    def __init__(self,guiParent):
        
        # store params
        self.guiParent       = guiParent
        self.engine           = SimEngine.SimEngine()
        self.settings         = self.engine.settings
        
        # variables
        self.cells           = []
<<<<<<< HEAD
        self.step            = min((self.WIDTH-4)/self.settings.timeslots,(self.HEIGHT-4)/self.settings.channels)
=======
        self.step            = min((self.WIDTH-4)/s().slotframeLength,(self.HEIGHT-4)/s().numChans)
>>>>>>> 5388ad54
        
        # initialize the parent class
        Tkinter.Frame.__init__(
            self,
            self.guiParent,
            relief      = Tkinter.RIDGE,
            borderwidth = 1,
        )
        
        # GUI layout
        self.schedule = Tkinter.Canvas(self, width=self.WIDTH, height=self.HEIGHT)
        self.schedule.grid(row=0,column=0)
        self._update=self.schedule.after(self.UPDATE_PERIOD,self._updateGui)
        
<<<<<<< HEAD
        for ts in range(self.settings.timeslots):
            self.cells.append([])
            for ch in range(self.settings.channels):
=======
        for ts in range(s().slotframeLength):
            self.cells.append([])
            for ch in range(s().numChans):
>>>>>>> 5388ad54
                newCell = self.schedule.create_rectangle(self._cellCoordinates(ts,ch))
                self.schedule.tag_bind(newCell, '<ButtonPress-1>', self._cellClicked)
                self.cells[ts] += [newCell]
    
    #======================== public ==========================================
    
    def quit(self):
        self.schedule.after_cancel(self._update)
    
    #======================== private =========================================
    
    def _updateGui(self):
        
        self._redrawSchedule()
        
        self._update=self.schedule.after(self.UPDATE_PERIOD,self._updateGui)
    
    def _redrawSchedule(self):
        
        # clear all colors
        for ts in self.cells:
            for c in ts:
                self.schedule.itemconfig(c, fill='', outline='black', width=1.0)
        
        # color according to usage
        for m in self.engine.motes:
            for (ts,ch,_) in m.getTxCells():
                color = self.schedule.itemcget(self.cells[ts][ch], "fill")
                if not color:
                    self.schedule.itemconfig(self.cells[ts][ch], fill=self.COLOR_OK)
                else:
                    self.schedule.itemconfig(self.cells[ts][ch], fill=self.COLOR_ERROR)
        
        # color selected mote's cells
        mote = self.guiParent.selectedMote
        if mote:
            for (ts,ch,_) in mote.getTxCells():
                self.schedule.itemconfig(self.cells[ts][ch], outline=self.COLOR_TX)
                self.schedule.itemconfig(self.cells[ts][ch], width=2.0)
            for (ts,ch,_) in mote.getRxCells():
                self.schedule.itemconfig(self.cells[ts][ch], outline=self.COLOR_RX)
                self.schedule.itemconfig(self.cells[ts][ch], width=2.0)
    
    #======================== helpers =========================================
    
    #===== handle click events
    
    def _cellClicked(self,event):
        cellGui = event.widget.find_closest(event.x, event.y)[0]
        cell    = None
        for ts in range(len(self.cells)):
            for ch in range(len(self.cells[ts])):
                if self.cells[ts][ch]==cellGui:
                    cell = (ts,ch)
                    break
        assert cell
        print "selected cell {0}".format(cell)
        self.guiParent.selectedCell = cell
    
    #===== coordinate calculation
    
    def _cellCoordinates(self,ts,ch):
    
        return (
            2+ts*self.step,
            2+ch*self.step,
            2+(ts+1)*self.step,
            2+(ch+1)*self.step,
        )<|MERGE_RESOLUTION|>--- conflicted
+++ resolved
@@ -39,11 +39,7 @@
         
         # variables
         self.cells           = []
-<<<<<<< HEAD
-        self.step            = min((self.WIDTH-4)/self.settings.timeslots,(self.HEIGHT-4)/self.settings.channels)
-=======
-        self.step            = min((self.WIDTH-4)/s().slotframeLength,(self.HEIGHT-4)/s().numChans)
->>>>>>> 5388ad54
+        self.step            = min((self.WIDTH-4)/self.settings.slotframeLength,(self.HEIGHT-4)/self.settings.numChans)
         
         # initialize the parent class
         Tkinter.Frame.__init__(
@@ -58,15 +54,9 @@
         self.schedule.grid(row=0,column=0)
         self._update=self.schedule.after(self.UPDATE_PERIOD,self._updateGui)
         
-<<<<<<< HEAD
-        for ts in range(self.settings.timeslots):
+        for ts in range(self.settings.slotframeLength):
             self.cells.append([])
-            for ch in range(self.settings.channels):
-=======
-        for ts in range(s().slotframeLength):
-            self.cells.append([])
-            for ch in range(s().numChans):
->>>>>>> 5388ad54
+            for ch in range(self.settings.numChans):
                 newCell = self.schedule.create_rectangle(self._cellCoordinates(ts,ch))
                 self.schedule.tag_bind(newCell, '<ButtonPress-1>', self._cellClicked)
                 self.cells[ts] += [newCell]
