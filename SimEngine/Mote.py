--- conflicted
+++ resolved
@@ -120,21 +120,12 @@
     IANA_6TOP_RC_BUSY                           = 0x07 # busy
     IANA_6TOP_RC_NORES                          = 0x08 # not enough resources
     IANA_6TOP_RC_CELLLIST_ERR                   = 0x09 # cellList error
-<<<<<<< HEAD
-
-    #=== 6P default timeout value
-    SIXTOP_TIMEOUT                     = 60
-
-    #=== otf
-    OTF_TRAFFIC_SMOOTHING              = 0.5
-    #=== 6top
-=======
     
     #=== 6P default timeout value in seconds
     SIXTOP_TIMEOUT                              = 15
     #=== MSF
     MSF_MIN_NUM_CELLS                           = 5
->>>>>>> 181a7783
+
     #=== tsch
     TSCH_QUEUE_SIZE                    = 10
     TSCH_MAXTXRETRIES                  = 5
@@ -170,12 +161,7 @@
         self.joinRetransmissionPayload = 0
         self.joinAsn                   = 0                     # ASN at the time node successfully joined
         self.firstBeaconAsn            = 0
-<<<<<<< HEAD
-        #bootstrap   ->   nodes have a parent and at least 1 dedicated cell
-        self.isBootstrapped               = False if self.settings.withBootstrap else True
-        self.firstIsBootstrapped       = 0                      # ASN at the time node becomes ready (have at least 1 dedicated cell)
-=======
->>>>>>> 181a7783
+
         # app
         self.pkPeriod                  = self.settings.pkPeriod
         # role
@@ -235,15 +221,8 @@
         self._stats_resetHopsStats()
         self._stats_resetRadioStats()
 
-<<<<<<< HEAD
-        self.pktGen=0                                      #DATA packets generated during the experiment (without warming up)
-        self.pktReceived=0                                 #DATA packets received during the experiment (without warming up)
-        self.pktDropMac=0                                  #DATA packets drop during the experiment (without warming up) due to MAC retransmissions
-        self.pktDropQueue=0                                #DATA packets received during the experiment (without warming up) to Queue full
-        self.tsSixTopReqRecv           = {}                #for every neighbor, it tracks the 6top transaction latency
-=======
         self.tsSixTopReqRecv           = {}                # for every neighbor, it tracks the 6top transaction latency
->>>>>>> 181a7783
+
         self.avgsixtopLatency          = []                # it tracks the average 6P transaction latency in a given frame
     #======================== stack ===========================================
 
@@ -474,32 +453,6 @@
 
     def _app_action_enqueueData(self):
         ''' enqueue data packet into stack '''
-<<<<<<< HEAD
-
-        # only start sending data if I have some TX cells
-        if self.getTxCells():
-
-            if self.isBootstrapped==False:
-                self.isBootstrapped=True
-                self.firstIsBootstrapped=self.engine.asn
-                # check if all motes are ready, if so, schedule end the simulation
-                if all(mote.isBootstrapped == True for mote in self.engine.motes):
-                    if self.settings.numCyclesPerRun!=0:
-                        #experiment time in ASNs
-                        simTime=self.settings.numCyclesPerRun*self.settings.slotframeLength
-                        #offset until the end of the current cycle
-                        offset=self.settings.slotframeLength-(self.engine.asn%self.settings.slotframeLength)
-                        #experiment time + offset
-                        delay=simTime+offset
-                    else:
-                        #simulation will finish in the next asn
-                        delay=1
-                    # end the simulation
-                    self.engine.terminateSimulation(delay)
-                    #setting init experiment
-                    self.engine.asnInitExperiment=self.engine.asn+self.settings.slotframeLength-(self.engine.asn%self.settings.slotframeLength)
-=======
->>>>>>> 181a7783
 
         assert not self.dagRoot
 
@@ -622,15 +575,10 @@
     def _rpl_action_enqueueDIO(self):
         ''' enqueue DIO packet into stack '''
 
-<<<<<<< HEAD
-        # only start sending data if I have Shared cells
-        if self.getSharedCells():
-=======
         # only start sending DIOs if: I am a DAG root OR (I have a preferred parent AND dedicated cells to that parent)
         if self.dagRoot or (self.preferredParent and self.numCellsToNeighbors.get(self.preferredParent, 0) != 0):
 
             self._stats_incrementMoteStats('rplTxDIO')
->>>>>>> 181a7783
 
             # create new packet
             newPacket = {
@@ -782,16 +730,8 @@
             else:
                 sendDio = True
 
-<<<<<<< HEAD
-            if self.preferredParent or self.dagRoot:
-                if self.isJoined or not self.settings.withJoin:
-                    if sendDio:
-                        self._rpl_action_enqueueDIO()
-                        self._stats_incrementMoteStats('rplTxDIO')
-=======
             if sendDio:
                 self._rpl_action_enqueueDIO()
->>>>>>> 181a7783
 
             self._rpl_schedule_sendDIO() # schedule next DIO
 
@@ -805,66 +745,53 @@
     def _rpl_housekeeping(self):
 
         with self.dataLock:
-
+            
             #===
             # refresh the following parameters:
             # - self.preferredParent
             # - self.rank
             # - self.dagRank
             # - self.parentSet
-
+            
             # calculate my potential rank with each of the motes I have heard a DIO from
             potentialRanks = {}
             for (neighbor,neighborRank) in self.neighborRank.items():
                 # calculate the rank increase to that neighbor
                 rankIncrease = self._rpl_calcRankIncrease(neighbor)
-                if rankIncrease!=None and rankIncrease<=min([self.RPL_MAX_RANK_INCREASE, self.RPL_MAX_TOTAL_RANK-neighborRank]):
+                if rankIncrease!=None and rankIncrease<=min([self.RPL_MAX_RANK_INCREASE, self.RPL_MAX_TOTAL_RANK-neighborRank]):                
                     # record this potential rank
                     potentialRanks[neighbor] = neighborRank+rankIncrease
-
+            
             # sort potential ranks
             sorted_potentialRanks = sorted(potentialRanks.iteritems(), key=lambda x:x[1])
-
+            
             # switch parents only when rank difference is large enough
             for i in range(1,len(sorted_potentialRanks)):
                 if sorted_potentialRanks[i][0] in self.parentSet:
-                    # compare the selected current parent with motes who have lower potential ranks
-                    # and who are not in the current parent set
-                    for j in range(i):
+                    # compare the selected current parent with motes who have lower potential ranks 
+                    # and who are not in the current parent set 
+                    for j in range(i):                    
                         if sorted_potentialRanks[j][0] not in self.parentSet:
                             if sorted_potentialRanks[i][1]-sorted_potentialRanks[j][1]<self.RPL_PARENT_SWITCH_THRESHOLD:
                                 mote_rank = sorted_potentialRanks.pop(i)
                                 sorted_potentialRanks.insert(j,mote_rank)
                                 break
-
+                    
             # pick my preferred parent and resulting rank
             if sorted_potentialRanks:
                 oldParentSet = set([parent.id for parent in self.parentSet])
-
+                
                 (newPreferredParent,newrank) = sorted_potentialRanks[0]
-
+                
                 # compare a current preferred parent with new one
                 if self.preferredParent and newPreferredParent!=self.preferredParent:
                     for (mote,rank) in sorted_potentialRanks[:self.RPL_PARENT_SET_SIZE]:
-
-                        if mote == self.preferredParent:
+                        
+                        if mote == self.preferredParent:                      
                             # switch preferred parent only when rank difference is large enough
                             if rank-newrank<self.RPL_PARENT_SWITCH_THRESHOLD:
                                 (newPreferredParent,newrank) = (mote,rank)
-<<<<<<< HEAD
-
-                    # update mote stats
-                    self._stats_incrementMoteStats('rplChurnPrefParent')
-                    # log
-                    self._log(
-                        self.INFO,
-                        "[rpl] churn: preferredParent {0}->{1}",
-                        (self.preferredParent.id,newPreferredParent.id),
-                    )
-
-=======
                 
->>>>>>> 181a7783
                 # update mote stats
                 if self.rank and newrank!=self.rank:
                     self._stats_incrementMoteStats('rplChurnRank')
@@ -874,8 +801,6 @@
                         "[rpl] churn: rank {0}->{1}",
                         (self.rank,newrank),
                     )
-<<<<<<< HEAD
-=======
                 if self.preferredParent is None and newPreferredParent is not None:
                     if not self.settings.withJoin:
                         # if we selected a parent for the first time, add one cell to it
@@ -894,48 +819,20 @@
                     # trigger 6P add to the new parent
                     self.oldPreferredParent = self.preferredParent
                     self._msf_schedule_parent_change()
->>>>>>> 181a7783
 
                 # store new preferred parent and rank
                 (self.preferredParent,self.rank) = (newPreferredParent,newrank)
-
+                
                 # calculate DAGrank
                 self.dagRank = int(self.rank/self.RPL_MIN_HOP_RANK_INCREASE)
-
+            
                 # pick my parent set
                 self.parentSet = [n for (n,_) in sorted_potentialRanks if self.neighborRank[n]<self.rank][:self.RPL_PARENT_SET_SIZE]
                 assert self.preferredParent in self.parentSet
-
+                
                 if oldParentSet!=set([parent.id for parent in self.parentSet]):
                     self._stats_incrementMoteStats('rplChurnParentSet')
-<<<<<<< HEAD
-
-            #===
-            # refresh the following parameters:
-            # - self.trafficPortionPerParent
-
-            etxs        = dict([(p, 1.0/(self.neighborRank[p]+self._rpl_calcRankIncrease(p))) for p in self.parentSet])
-            sumEtxs     = float(sum(etxs.values()))
-            self.trafficPortionPerParent = dict([(p, etxs[p]/sumEtxs) for p in self.parentSet])
-
-            # remove TX cells to neighbor who are not in parent set
-            for neighbor in self.numCellsToNeighbors.keys():
-                if neighbor not in self.parentSet:
-
-                    # log
-                    self._log(
-                        self.INFO,
-                        "[otf] removing cell to {0}, since not in parentSet {1}",
-                        (neighbor.id,[p.id for p in self.parentSet]),
-                    )
-
-                    tsList=[ts for ts, cell in self.schedule.iteritems() if cell['neighbor']==neighbor and cell['dir']==self.DIR_TX]
-                    if tsList:
-                        self._sixtop_cell_deletion_sender(neighbor,tsList)
-
-=======
-    
->>>>>>> 181a7783
+
     def _rpl_calcRankIncrease(self, neighbor):
 
         with self.dataLock:
@@ -1022,12 +919,6 @@
 
         packet['nextHop'] = nextHop
         return True if nextHop else False
-<<<<<<< HEAD
-#===== otf
-
-    def _otf_schedule_housekeeping(self):
-
-=======
 
 #===== msf
 
@@ -1128,198 +1019,30 @@
 
     def _msf_schedule_housekeeping(self):
         
->>>>>>> 181a7783
         self.engine.scheduleIn(
             delay       = self.settings.msfHousekeepingPeriod*(0.9+0.2*random.random()),
             cb          = self._msf_action_housekeeping,
             uniqueTag   = (self.id,'_msf_action_housekeeping'),
             priority    = 4,
         )
-<<<<<<< HEAD
-
-    def _otf_action_housekeeping(self):
-=======
     
     def _msf_action_housekeeping(self):
->>>>>>> 181a7783
         '''
         MSF housekeeping: decides when to relocate cells
         '''
-
-        with self.dataLock:
-<<<<<<< HEAD
-
-            if not self.dagRoot:
-                #if node does not have parent, or has not joined or is not sync, do not perform OTF
-                if self.preferredParent==None or self.isJoined==False or self.isSync==False:
-                    self._otf_schedule_housekeeping()
-                    return
-
-            # calculate the "moving average" incoming traffic, in pkts since last cycle, per neighbor
-
-            # collect all neighbors I have RX cells to
-            rxNeighbors = [cell['neighbor'] for (ts,cell) in self.schedule.items() if cell['dir']==self.DIR_RX]
-
-            # remove duplicates
-            rxNeighbors = list(set(rxNeighbors))
-            rxNeighbors = sorted(rxNeighbors, key=lambda x: x.id, reverse=True)
-
-            # reset inTrafficMovingAve
-            neighbors = self.inTrafficMovingAve.keys()
-            for neighbor in neighbors:
-                if neighbor not in rxNeighbors:
-                    del self.inTrafficMovingAve[neighbor]
-
-            # set inTrafficMovingAve
-            for neighborOrMe in rxNeighbors+[self]:
-                if neighborOrMe in self.inTrafficMovingAve:
-                    newTraffic   = 0
-                    newTraffic  += self.inTraffic[neighborOrMe]*self.OTF_TRAFFIC_SMOOTHING               # new
-                    newTraffic  += self.inTrafficMovingAve[neighborOrMe]*(1-self.OTF_TRAFFIC_SMOOTHING)  # old
-                    self.inTrafficMovingAve[neighborOrMe] = newTraffic
-                elif self.inTraffic[neighborOrMe] != 0:
-                    self.inTrafficMovingAve[neighborOrMe] = self.inTraffic[neighborOrMe]
-
-            # reset the incoming traffic statistics, so they can build up until next housekeeping
-            self._otf_resetInboundTrafficCounters()
-
-            # calculate my total generated traffic, in pkt/s
-            genTraffic       = 0
-            # generated/relayed by me
-            for neighborOrMe in self.inTrafficMovingAve:
-                genTraffic  += self.inTrafficMovingAve[neighborOrMe]/self.otfHousekeepingPeriod
-            # convert to pkts/cycle
-            genTraffic      *= self.settings.slotframeLength*self.settings.slotDuration
-
-            remainingPortion = 0.0
-            parent_portion   = self.trafficPortionPerParent.items()
-            # sort list so that the parent assigned larger traffic can be checked first
-            sorted_parent_portion = sorted(parent_portion, key = lambda x: x[1], reverse=True)
-
-            # split genTraffic across parents, trigger 6top to add/delete cells accordingly
-            for (parent,portion) in sorted_parent_portion:
-
-                # if some portion is remaining, this is added to this parent
-                if remainingPortion!=0.0:
-                    portion                               += remainingPortion
-                    remainingPortion                       = 0.0
-                    self.trafficPortionPerParent[parent]   = portion
-
-                # calculate required number of cells to that parent
-                etx = self._estimateETX(parent)
-                if etx>self.RPL_MAX_ETX: # cap ETX
-                    etx  = self.RPL_MAX_ETX
-                reqCells      = int(math.ceil(portion*genTraffic*etx))
-
-                # calculate the OTF threshold
-                threshold     = int(math.ceil(portion*self.settings.otfThreshold))
-
-                # measure how many cells I have now to that parent
-                nowCells      = self.numCellsToNeighbors.get(parent,0)
-
-                if nowCells==0 or nowCells<reqCells:
-                    # I don't have enough cells
-
-                    # calculate how many to add
-                    if reqCells>0:
-                        # according to traffic
-
-                        numCellsToAdd = reqCells-nowCells+(threshold+1)/2
-                    else:
-                        # but at least one cell
-
-                        numCellsToAdd = 1
-
-                    # log
-                    self._log(
-                        self.INFO,
-                        "[otf] not enough cells to {0}: have {1}, need {2}, add {3}",
-                        (parent.id,nowCells,reqCells,numCellsToAdd),
-                    )
-
-                    # update mote stats
-                    self._stats_incrementMoteStats('otfAdd')
-
-                    # have 6top add cells
-                    self._sixtop_cell_reservation_request(parent,numCellsToAdd)
-
-                    # measure how many cells I have now to that parent
-                    nowCells     = self.numCellsToNeighbors.get(parent,0)
-
-                    # store handled portion and remaining portion
-                    if nowCells<reqCells:
-                        handledPortion   = (float(nowCells)/etx)/genTraffic
-                        remainingPortion = portion - handledPortion
-                        self.trafficPortionPerParent[parent] = handledPortion
-
-                    # remember OTF triggered
-                    otfTriggered = True
-
-                elif reqCells<nowCells-threshold:
-                    # I have too many cells
-
-                    # calculate how many to remove
-                    numCellsToRemove = nowCells-reqCells
-
-                    if reqCells==0:        #I want always there is at least 1 cell available
-                        numCellsToRemove=numCellsToRemove-self.settings.otfThreshold-1
-
-                    # have 6top remove cells
-                    if numCellsToRemove > 0:
-
-                        # log
-                        self._log(
-                            self.INFO,
-                            "[otf] too many cells to {0}:  have {1}, need {2}, remove {3}",
-                            (parent.id,nowCells,reqCells,numCellsToRemove),
-                        )
-
-                        self._sixtop_removeCells(parent,numCellsToRemove)
-                        # update mote stats
-                        self._stats_incrementMoteStats('otfRemove')
-=======
->>>>>>> 181a7783
+        
+        with self.dataLock:
 
             if self.dagRoot:
                 return
 
-<<<<<<< HEAD
-                else:
-                    # nothing to do
-
-                    # remember OTF did NOT trigger
-                    otfTriggered = False
-
-                # maintain stats
-                if otfTriggered:
-                    now = self.engine.getAsn()
-                    if not self.asnOTFevent:
-                        assert not self.timeBetweenOTFevents
-                    else:
-                        self.timeBetweenOTFevents += [now-self.asnOTFevent]
-                    self.asnOTFevent = now
-
-            # schedule next housekeeping
-            self._otf_schedule_housekeeping()
-
-    def _otf_resetInboundTrafficCounters(self):
-        with self.dataLock:
-            for neighbor in self._myNeigbors()+[self]:
-                self.inTraffic[neighbor] = 0
-
-    def _otf_incrementIncomingTraffic(self,neighbor):
-        with self.dataLock:
-            self.inTraffic[neighbor] += 1
-
-=======
             # TODO MSF relocation algorithm
             
             # schedule next housekeeping
             self._msf_schedule_housekeeping()
+
+    #===== 6top
     
->>>>>>> 181a7783
-    #===== 6top
-
     def _sixtop_timer_fired(self):
         found = False
         for n in self.sixtopStates.keys():
@@ -1331,230 +1054,14 @@
                 # log
                 self._log(
                     self.INFO,
-                    "[6top] fired timer on mote {0} for neighbor {1} for message with seqNum = {2}.",
-                    (self.id, n, self.sixtopStates[n]['tx']['seqNum']),
+                    "[6top] fired timer on mote {0} for neighbor {1}.",
+                    (self.id, n),
                 )
 
         if not found: # if we did not find it, assert
-<<<<<<< HEAD
-            assert False
-
-    def _sixtop_schedule_housekeeping(self):
-
-        self.engine.scheduleIn(
-            delay       = self.sixtopHousekeepingPeriod*(0.9+0.2*random.random()),
-            cb          = self._sixtop_action_housekeeping,
-            uniqueTag   = (self.id,'_sixtop_action_housekeeping'),
-            priority    = 5,
-        )
-
-    def _sixtop_action_housekeeping(self):
-        '''
-        For each neighbor I have TX cells to, relocate cells if needed.
-        '''
-
-        #=== tx-triggered housekeeping
-
-        # collect all neighbors I have TX cells to
-        txNeighbors = [cell['neighbor'] for (ts,cell) in self.schedule.items() if cell['dir']==self.DIR_TX]
-
-        # remove duplicates
-        txNeighbors = list(set(txNeighbors))
-        txNeighbors = sorted(txNeighbors, key=lambda x: x.id, reverse=True)
-
-        for neighbor in txNeighbors:
-            nowCells = self.numCellsToNeighbors.get(neighbor,0)
-            assert nowCells == len([t for (t,c) in self.schedule.items() if c['dir']==self.DIR_TX and c['neighbor']==neighbor])
-
-        # do some housekeeping for each neighbor
-        for neighbor in txNeighbors:
-            self._sixtop_txhousekeeping_per_neighbor(neighbor)
-
-        #=== rx-triggered housekeeping
-
-        # collect neighbors from which I have RX cells that is detected as collision cell
-        rxNeighbors = [cell['neighbor'] for (ts,cell) in self.schedule.items() if cell['dir']==self.DIR_RX and cell['rxDetectedCollision']]
-
-        # remove duplicates
-        rxNeighbors = list(set(rxNeighbors))
-        rxNeighbors = sorted(rxNeighbors, key=lambda x: x.id, reverse=True)
-
-        for neighbor in rxNeighbors:
-            nowCells = self.numCellsFromNeighbors.get(neighbor,0)
-            assert nowCells == len([t for (t,c) in self.schedule.items() if c['dir']==self.DIR_RX and c['neighbor']==neighbor])
-
-        # do some housekeeping for each neighbor
-        for neighbor in rxNeighbors:
-            self._sixtop_rxhousekeeping_per_neighbor(neighbor)
-
-        #=== schedule next housekeeping
-
-        self._sixtop_schedule_housekeeping()
-
-    def _sixtop_txhousekeeping_per_neighbor(self,neighbor):
-        '''
-        For a particular neighbor, decide to relocate cells if needed.
-        '''
-
-        #===== step 1. collect statistics
-
-        # pdr for each cell
-        cell_pdr = []
-        for (ts,cell) in self.schedule.items():
-            if cell['neighbor']==neighbor and cell['dir']==self.DIR_TX:
-                # this is a TX cell to that neighbor
-
-                # abort if not enough TX to calculate meaningful PDR
-                if cell['numTx']<self.NUM_SUFFICIENT_TX:
-                    continue
-
-                # calculate pdr for that cell
-                recentHistory = cell['history'][-self.NUM_MAX_HISTORY:]
-                pdr = float(sum(recentHistory)) / float(len(recentHistory))
-
-                # store result
-                cell_pdr += [(ts,pdr)]
-
-        # pdr for the bundle as a whole
-        bundleNumTx     = sum([len(cell['history'][-self.NUM_MAX_HISTORY:]) for cell in self.schedule.values() if cell['neighbor']==neighbor and cell['dir']==self.DIR_TX])
-        bundleNumTxAck  = sum([sum(cell['history'][-self.NUM_MAX_HISTORY:]) for cell in self.schedule.values() if cell['neighbor']==neighbor and cell['dir']==self.DIR_TX])
-        if bundleNumTx<self.NUM_SUFFICIENT_TX:
-            bundlePdr   = None
-        else:
-            bundlePdr   = float(bundleNumTxAck) / float(bundleNumTx)
-
-        #===== step 2. relocate worst cell in bundle, if any
-        # this step will identify the cell with the lowest PDR in the bundle.
-        # If its PDR is self.sixtopPdrThreshold lower than the average of the bundle
-        # this step will move that cell.
-
-        relocation = False
-
-        if cell_pdr:
-
-            # identify the cell with worst pdr, and calculate the average
-
-            worst_ts   = None
-            worst_pdr  = None
-
-            for (ts,pdr) in cell_pdr:
-                if worst_pdr==None or pdr<worst_pdr:
-                    worst_ts  = ts
-                    worst_pdr = pdr
-
-            assert worst_ts!=None
-            assert worst_pdr!=None
-
-            # ave pdr for other cells
-            othersNumTx      = sum([len(cell['history'][-self.NUM_MAX_HISTORY:]) for (ts,cell) in self.schedule.items() if cell['neighbor']==neighbor and cell['dir']==self.DIR_TX and ts != worst_ts])
-            othersNumTxAck   = sum([sum(cell['history'][-self.NUM_MAX_HISTORY:]) for (ts,cell) in self.schedule.items() if cell['neighbor']==neighbor and cell['dir']==self.DIR_TX and ts != worst_ts])
-            if othersNumTx<self.NUM_SUFFICIENT_TX:
-                ave_pdr      = None
-            else:
-                ave_pdr      = float(othersNumTxAck) / float(othersNumTx)
-
-            # relocate worst cell if "bad enough"
-            if ave_pdr and worst_pdr<(ave_pdr/self.sixtopPdrThreshold):
-
-                # log
-                self._log(
-                    self.INFO,
-                    "[6top] relocating cell ts {0} to {1} (pdr={2:.3f} significantly worse than others {3})",
-                    (worst_ts,neighbor.id,worst_pdr,cell_pdr),
-                )
-
-                # measure how many cells I have now to that parent
-                nowCells = self.numCellsToNeighbors.get(neighbor,0)
-
-                # relocate: add new first
-                self._sixtop_cell_reservation_request(neighbor,1)
-
-                # relocate: remove old only when successfully added
-                if nowCells < self.numCellsToNeighbors.get(neighbor,0):
-                    self._sixtop_cell_deletion_sender(neighbor,[worst_ts])
-
-                    # update stats
-                    self._stats_incrementMoteStats('topTxRelocatedCells')
-
-                    # remember I relocated a cell for that bundle
-                    relocation = True
-
-        #===== step 3. relocate the complete bundle
-        # this step only runs if the previous hasn't, and we were able to
-        # calculate a bundle PDR.
-        # This step verifies that the average PDR for the complete bundle is
-        # expected, given the RSSI to that neighbor. If it's lower, this step
-        # will move all cells in the bundle.
-
-        bundleRelocation = False
-
-        if (not relocation) and bundlePdr!=None:
-
-            # calculate the theoretical PDR to that neighbor, using the measured RSSI
-            rssi            = self.getRSSI(neighbor)
-            theoPDR         = Topology.Topology.rssiToPdr(rssi)
-
-            # relocate complete bundle if measured RSSI is significantly worse than theoretical
-            if bundlePdr<(theoPDR/self.sixtopPdrThreshold):
-                for (ts,_) in cell_pdr:
-
-                    # log
-                    self._log(
-                        self.INFO,
-                        "[6top] relocating cell ts {0} to {1} (bundle pdr {2} << theoretical pdr {3})",
-                        (ts,neighbor.id,bundlePdr,theoPDR),
-                    )
-
-                    # measure how many cells I have now to that parent
-                    nowCells = self.numCellsToNeighbors.get(neighbor,0)
-
-                    # relocate: add new first
-                    self._sixtop_cell_reservation_request(neighbor,1)
-
-                    # relocate: remove old only when successfully added
-                    if nowCells < self.numCellsToNeighbors.get(neighbor,0):
-
-                        self._sixtop_cell_deletion_sender(neighbor,[ts])
-
-                        bundleRelocation = True
-
-                # update stats
-                if bundleRelocation:
-                    self._stats_incrementMoteStats('topTxRelocatedBundles')
-
-    def _sixtop_rxhousekeeping_per_neighbor(self,neighbor):
-        '''
-        The RX node triggers a relocation when it has heard a packet
-        from a neighbor it did not expect ('rxDetectedCollision')
-        '''
-
-        rxCells = [(ts,cell) for (ts,cell) in self.schedule.items() if cell['dir']==self.DIR_RX and cell['rxDetectedCollision'] and cell['neighbor']==neighbor]
-
-        relocation = False
-        for ts,cell in rxCells:
-
-            # measure how many cells I have now from that child
-            nowCells = self.numCellsFromNeighbors.get(neighbor,0)
-
-            # relocate: add new first
-            self._sixtop_cell_reservation_request(neighbor,1,dir=self.DIR_RX)
-
-            # relocate: remove old only when successfully added
-            if nowCells < self.numCellsFromNeighbors.get(neighbor,0):
-                neighbor._sixtop_cell_deletion_sender(self,[ts])
-
-                # remember I relocated a cell
-                relocation = True
-
-        if relocation:
-            # update stats
-            self._stats_incrementMoteStats('topRxRelocatedCells')
-
-=======
             #assert False
-            pass
-    
->>>>>>> 181a7783
+            pass  
+
     def _sixtop_cell_reservation_request(self,neighbor,numCells,dir=DIR_TX):
         ''' tries to reserve numCells cells to a neighbor. '''
 
@@ -2368,22 +1875,7 @@
                             return False
                     self.txQueue    += [packet]
                     return True
-<<<<<<< HEAD
-
-            #if Joining is enabled, all nodes will wait until all nodes have joined. So it is allowed to enqueue 1 aditional DAO or JOIN
-            if self.settings.withJoin:
-                if packet['type'] == self.APP_TYPE_JOIN or packet['type'] == self.RPL_TYPE_DAO:
-                    for p in self.txQueue:
-                        if packet['type'] == p['type']:
-                            #There is already a DAO or JOIN in que queue, don't add more
-                            self._stats_incrementMoteStats('droppedQueueFull')
-                            return False
-                    self.txQueue    += [packet]
-                    return True
-
-=======
-            
->>>>>>> 181a7783
+
             # update mote stats
             self._stats_incrementMoteStats('droppedQueueFull')
 
@@ -2431,37 +1923,37 @@
             priority    = 0,
         )
 
-    def _tsch_action_activeCell(self):
+def _tsch_action_activeCell(self):
         '''
         active slot starts. Determine what todo, either RX or TX, use the propagation model to introduce
         interference and Rx packet drops.
         '''
-
+        
         asn = self.engine.getAsn()
         ts  = asn%self.settings.slotframeLength
-
-        with self.dataLock:
-
-            # make sure this is an active slot
+        
+        with self.dataLock:
+            
+            # make sure this is an active slot   
             assert ts in self.schedule
             # make sure we're not in the middle of a TX/RX operation
             assert not self.waitingFor
-
+            
             cell = self.schedule[ts]
-
+            
             if  cell['dir']==self.DIR_RX:
-
+                
                 # start listening
                 self.propagation.startRx(
                     mote          = self,
                     channel       = cell['ch'],
                 )
-
+                
                 # indicate that we're waiting for the RX operation to finish
                 self.waitingFor   = self.DIR_RX
-
+            
             elif cell['dir']==self.DIR_TX:
-
+                
                 # check whether packet to send
                 self.pktToSend = None
                 if self.txQueue:
@@ -2471,11 +1963,6 @@
                             self.pktToSend = pkt
                             break
 
-<<<<<<< HEAD
-                # send packet
-                if self.pktToSend:
-
-=======
                 # MSF - updating numCellsPassed
                 if cell['neighbor'] == self.preferredParent:
                     self.numCellsPassed += 1
@@ -2487,9 +1974,8 @@
                     if cell['neighbor'] == self.preferredParent:
                         self.numCellsUsed += 1
                     
->>>>>>> 181a7783
                     cell['numTx'] += 1
-
+                    
                     if pkt['type']==self.IANA_6TOP_TYPE_REQUEST:
                         if pkt['code']==self.IANA_6TOP_CMD_ADD:
                             self._stats_incrementMoteStats('6topTxAddReq')
@@ -2525,12 +2011,10 @@
                         srcRoute  = self.pktToSend['sourceRoute'],
                         payload   = self.pktToSend['payload'],
                     )
-
+                    
                     # indicate that we're waiting for the TX operation to finish
                     self.waitingFor   = self.DIR_TX
 
-<<<<<<< HEAD
-=======
                 # MSF algorithm to adapt to traffic
                 if self.numCellsPassed == self.settings.msfMaxNumCells:
                     if self.numCellsUsed > self.settings.msfLimNumCellsUsedHigh:
@@ -2540,22 +2024,10 @@
                     self.numCellsPassed = 0
                     self.numCellsUsed = 0
              
->>>>>>> 181a7783
             elif cell['dir']==self.DIR_TXRX_SHARED:
                 self.pktToSend = None
                 if self.txQueue and self.backoff == 0:
                     for pkt in self.txQueue:
-<<<<<<< HEAD
-                        # 6top messages can be sent either in dedicated or shared cells, but if there are already TX cells, use those. The same for DAOs
-                        if pkt['type']!=self.APP_TYPE_DATA:
-                            if ( len(self.getTxCells(pkt['nextHop'][0]))>0 and ( pkt['type']==self.IANA_6TOP_TYPE_RESPONSE or pkt['type']==self.IANA_6TOP_TYPE_REQUEST) ):
-                                continue
-                            elif ( len(self.getTxCells(pkt['nextHop'][0]))>0 and ( pkt['type']==self.RPL_TYPE_DAO) ):
-                                continue
-                            else:
-                                self.pktToSend = pkt
-                                break
-=======
                         # send join packets on the shared cell only on first hop
                         if pkt['type'] == self.APP_TYPE_JOIN and len(self.getTxCells(pkt['nextHop'][0])) == 0:
                             self.pktToSend = pkt
@@ -2574,16 +2046,15 @@
                             break
                         else:
                             continue
->>>>>>> 181a7783
 
                 # Decrement backoff
                 if self.backoff > 0:
                     self.backoff -= 1
                 # send packet
                 if self.pktToSend:
-
+                    
                     cell['numTx'] += 1
-
+                    
                     if pkt['type']==self.IANA_6TOP_TYPE_REQUEST:
                         if pkt['code']==self.IANA_6TOP_CMD_ADD:
                             self._stats_incrementMoteStats('6topTxAddReq')
@@ -2621,7 +2092,7 @@
                     )
                     # indicate that we're waiting for the TX operation to finish
                     self.waitingFor   = self.DIR_TX
-
+                
                 else:
                     # start listening
                     self.propagation.startRx(
@@ -2719,14 +2190,10 @@
             priority=3,
         )
 
-<<<<<<< HEAD
-
-=======
     def _tsch_add_minimal_cell(self):
         # add minimal cell
         self._tsch_addCells(self._myNeigbors(), [(0, 0, self.DIR_TXRX_SHARED)])
     
->>>>>>> 181a7783
     #===== radio
 
     def radio_isSync(self):
@@ -2894,13 +2361,9 @@
                 if self.txQueue[i]['retriesLeft'] == 0:
 
                     if  len(self.txQueue) == self.TSCH_QUEUE_SIZE:
-<<<<<<< HEAD
-
-                        #only count drops of DATA packets that are part of the experiment
-=======
-                        
+                       
                         # counts drops of DATA packets
->>>>>>> 181a7783
+
                         if self.pktToSend['type'] == self.APP_TYPE_DATA:
                             self._stats_incrementMoteStats('droppedDataMacRetries')
 
@@ -3157,13 +2620,8 @@
     def _init_stack(self):
         # start the stack layer by layer
 
-<<<<<<< HEAD
-        # add minimal cell
-        self._tsch_addCells(self._myNeigbors(),[(0,0,self.DIR_TXRX_SHARED)])
-=======
         # TSCH
         self._tsch_schedule_sendEB(firstEB=True)
->>>>>>> 181a7783
 
         # RPL
         self._rpl_schedule_sendDIO(firstDIO=True)
@@ -3175,23 +2633,11 @@
 
         # app
         if not self.dagRoot:
-<<<<<<< HEAD
-            if not self.settings.withJoin:
-                if self.settings.numPacketsBurst != None and self.settings.burstTimestamp != None:
-                    self._app_schedule_sendPacketBurst()
-                else:
-                    self._app_schedule_sendSinglePacket(firstPacket=True)
-                self._tsch_schedule_sendEB(firstEB=True)
-        # tsch
-        self._tsch_schedule_activeCell()
-
-=======
             if self.settings.numPacketsBurst != None and self.settings.burstTimestamp != None:
                 self._app_schedule_sendPacketBurst()
             else:
                 self._app_schedule_sendSinglePacket(firstPacket=True)
     
->>>>>>> 181a7783
     def _logChargeConsumed(self,charge):
         with self.dataLock:
             self.chargeConsumed  += charge
