--- conflicted
+++ resolved
@@ -15,9 +15,7 @@
 
 # =========================== defines =========================================
 
-DAGROOT_ID = 0 # select first mote as DagRoot
-
-# =========================== body ============================================
+DAGROOT_ID = 0 # select first mote as DagRoot# =========================== body ============================================
 
 class DiscreteEventEngine(threading.Thread):
     
@@ -38,44 +36,6 @@
         if cls._init:
             return
         cls._init = True
-<<<<<<< HEAD
-        #===== end singleton
-
-        # store params
-        self.cpuID                          = cpuID
-        self.run_id                         = run_id
-        self.verbose                        = verbose
-
-        # local variables
-        self.dataLock                       = threading.RLock()
-        self.pauseSem                       = threading.Semaphore(0)
-        self.simPaused                      = False
-        self.goOn                           = True
-        self.asn                            = 0
-        self.startCb                        = []
-        self.endCb                          = []
-        self.events                         = []
-
-        # init singletons
-        self.log                            = SimLog.SimLog().log
-        self.settings                       = SimSettings.SimSettings()
-        self.motes                          = [Mote.Mote.Mote(mote_id) for mote_id in range(self.settings.exec_numMotes)]
-        self.connectivity                   = Connectivity.Connectivity()
-
-        # pass SimEngine to SimLog
-        SimLog.SimLog().set_simengine(self)
-
-        # select first mote as dagRoot
-        self.motes[DAGROOT_ID].role_setDagRoot()
-
-        # boot all motes
-        for i in range(len(self.motes)):
-            self.motes[i].boot()
-
-        # initialize parent class
-        threading.Thread.__init__(self)
-        self.name                           = 'SimEngine'
-=======
         #===== singleton
         
         try:
@@ -104,7 +64,6 @@
             cls._instance         = None
             cls._init             = False
             raise
->>>>>>> 418fb661
 
     def destroy(self):
         if self._Thread__initialized:
@@ -330,7 +289,7 @@
         SimLog.SimLog().set_simengine(self)
         
         # select first mote as dagRoot
-        self.motes[0].role_setDagRoot()
+        self.motes[DAGROOT_ID].role_setDagRoot()
 
         # boot all motes
         for i in range(len(self.motes)):
